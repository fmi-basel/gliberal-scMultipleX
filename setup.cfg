--- conflicted
+++ resolved
@@ -53,10 +53,7 @@
 
 [options.extras_require]
 fractal-tasks = 
-<<<<<<< HEAD
     fractal-tasks-core==0.11.0
-=======
-    fractal-tasks-core == 0.10.0
     anndata
 plotting = 
     anndata
@@ -66,8 +63,7 @@
     pathlib
     seaborn
     zarr
-    
->>>>>>> 44f05105
+
 test =
     pytest
     pytest-cov
