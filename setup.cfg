[metadata]
name = scmultiplex
description = Feature extraction and linking of multiplexing data.
long_description = file: README.md
long_description_content_type = text/markdown
url = https://github.com/fmi-basel/gliberal-scMultipleX
author = Nicole Repina, Tim-Oliver Buchholz
author_email = nicole.repina@fmi.ch, tim-oliver.buchholz@fmi.ch
license = BSD-3-Clause
license_file = LICENSE
classifiers =
    Development Status :: 3 - Alpha
    Intended Audience :: Developers
    License :: OSI Approved :: Apache Software License
    License :: OSI Approved :: Apache-2.0
    License :: OSI Approved :: BSD License
    Operating System :: OS Independent
    Programming Language :: Python
    Programming Language :: Python :: 3
    Programming Language :: Python :: 3 :: Only
    Programming Language :: Python :: 3.8
    Programming Language :: Python :: 3.9
    Programming Language :: Python :: 3.10
project_urls =
    Bug Tracker = https://github.com/fmi-basel/gliberal-scMultipleX/issues
    Documentation = https://github.com/fmi-basel/gliberal-scMultipleX#README.md
    Source Code = https://github.com/fmi-basel/gliberal-scMultipleX
    User Support = https://github.com/fmi-basel/gliberal-scMultipleX/issues

[options]
packages = find:
install_requires =
    SimpleITK
    imagecodecs
    matplotlib
    numba
    numcodecs
    numpy
    pandas
    prefect==1.4
    scikit-image >= 0.21.0
    scikit-learn
    scipy
    tqdm
python_requires = >=3.8
package_dir =
    = src
setup_requires =
    setuptools-scm

[options.package_data]
scmultiplex = __FRACTAL_MANIFEST__.json

[options.extras_require]
fractal-tasks = 
<<<<<<< HEAD
    fractal-tasks-core==0.13.1
=======
    fractal-tasks-core==0.12.0
>>>>>>> b395c754
    anndata
plotting = 
    anndata
    dask
    matplotlib
    napari-feature-classifier @ https://github.com/fractal-napari-plugins-collection/napari-feature-classifier/archive/refs/heads/main.zip
    pathlib
    seaborn
    zarr

test =
    pytest
    pytest-cov

[options.packages.find]
where = src<|MERGE_RESOLUTION|>--- conflicted
+++ resolved
@@ -52,12 +52,8 @@
 scmultiplex = __FRACTAL_MANIFEST__.json
 
 [options.extras_require]
-fractal-tasks = 
-<<<<<<< HEAD
+fractal-tasks =
     fractal-tasks-core==0.13.1
-=======
-    fractal-tasks-core==0.12.0
->>>>>>> b395c754
     anndata
 plotting = 
     anndata
