--- conflicted
+++ resolved
@@ -31,15 +31,14 @@
 scmultiplex = __FRACTAL_MANIFEST__.json
 ```
 Afterwards, the wheel can be built using `python -m build` and collected by Fractal using the command line client:
+(you may need to `pip install build` to run the wheel creation)
+
 ```
 fractal task collect /path/to/scmultiplex-version-details.whl --package-extras fractal
 ```
 
-<<<<<<< HEAD
 The installation of optional dependencies with fractal task collection doesn't appear to work yet with this command, even though it should. We'll work on this bug. In the meantime, one needs to manually activate the newly created task environment and `pip install fractal-tasks-core`.
-=======
-(you may need to `pip install build` to run the wheel creation)
->>>>>>> 4b7a9a51
+
 
 **Working with a Fractal task in development**
 The above instructions work well to install the Fractal task as it is available in the package. If you want to run a task through Fractal server that you keep changing, it's not advisable to use the fractal task collection, but instead manually register your task.
