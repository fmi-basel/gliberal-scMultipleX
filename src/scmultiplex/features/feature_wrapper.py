--- conflicted
+++ resolved
@@ -110,92 +110,18 @@
         label_info.update(coordinate_measurements)
 
         if measure_morphology:
-<<<<<<< HEAD
             morphology_measurements = get_morphology_measurements(
-                labeled_obj, label_img.shape, is_2D, min_area_fraction
+                labeled_obj, label_img.shape, spacing, is_2D, min_area_fraction
             )
-=======
-            morphology_measurements = {
-                "is_touching_border_xy": is_touching_border_xy(
-                    labeled_obj, img_shape=img.shape
-                ),
-                "imgdim_x": img.shape[-1],
-                "imgdim_y": img.shape[-2],
-                "area_bbox": labeled_obj["area_bbox"],
-                "area_convhull": labeled_obj["area_convex"],
-                "equivDiam": labeled_obj["equivalent_diameter_area"],
-                "extent": labeled_obj["extent"],
-                "solidity": labeled_obj["solidity"],
-            }
-            # Sometimes, major & minor axis calculations fail with a
-            # ValueError: math domain error
-            try:
-                morphology_measurements["majorAxisLength"] = labeled_obj[
-                    "major_axis_length"
-                ]
-                morphology_measurements["minorAxisLength"] = labeled_obj[
-                    "minor_axis_length"
-                ]
-                morphology_measurements["minmajAxisRatio"] = minor_major_axis_ratio(
-                    labeled_obj
-                )
-                morphology_measurements[
-                    "aspectRatio_equivalentDiameter"
-                ] = aspect_ratio(labeled_obj)
-            except ValueError:
-                morphology_measurements["majorAxisLength"] = np.NaN
-                morphology_measurements["minorAxisLength"] = np.NaN
-                morphology_measurements["minmajAxisRatio"] = np.NaN
-                morphology_measurements["aspectRatio_equivalentDiameter"] = np.NaN
-
-            if is_2D:
-                spacing_2d = spacing_to2d(spacing)
-                morphology_2D_only = {
-                    "area_pix": labeled_obj["area"],
-                    "perimeter": labeled_obj["perimeter"],
-                    "concavity": convex_hull_area_resid(labeled_obj),
-                    "asymmetry": convex_hull_centroid_dif(labeled_obj, spacing_2d),
-                    "eccentricity": labeled_obj["eccentricity"],
-                    "circularity": circularity(labeled_obj),
-                    "concavity_count": concavity_count(
-                        labeled_obj, min_area_fraction=min_area_fraction
-                    ),
-                    "disconnected_components": disconnected_component(
-                        labeled_obj.image
-                    ),
-                }
-                morphology_measurements.update(morphology_2D_only)
-            else:
-                morphology_3d_only = {
-                    "imgdim_z": img.shape[-3],
-                    "is_touching_border_z": is_touching_border_z(
-                        labeled_obj, img_shape=img.shape
-                    ),
-                    "volume_pix": labeled_obj["area"],
-                    "surface_area": labeled_obj["surface_area_marchingcube"],
-                }
-                morphology_measurements.update(morphology_3d_only)
->>>>>>> fc354313
 
             label_info.update(morphology_measurements)
 
         if img is not None:
             intensity_measurements = get_intensity_measurements(
-                labeled_obj, channel_prefix, is_2D
+                labeled_obj, channel_prefix, spacing, is_2D
             )
 
             label_info.update(intensity_measurements)
-
-        if True:
-            if 'x_pos_weighted_pix' in label_info:
-                corrected_weighted_centroid = centroid_weighted_correct(labeled_obj, spacing)
-                label_info['x_pos_weighted_pix'] = corrected_weighted_centroid[-1]
-                label_info['y_pos_weighted_pix'] = corrected_weighted_centroid[-2]
-                label_info['x_massDisp_pix'] = corrected_weighted_centroid[-1] - labeled_obj["centroid"][-1]
-                label_info['y_massDisp_pix'] = corrected_weighted_centroid[-2] - labeled_obj["centroid"][-2]
-                if 'z_pos_weighted_pix' in label_info:
-                    label_info['z_pos_weighted_pix'] = corrected_weighted_centroid[-3]
-                    label_info['z_massDisp_pix'] = corrected_weighted_centroid[-3] - labeled_obj["centroid"][-3]
 
         measurement_rows.append(label_info)
 
@@ -205,7 +131,7 @@
     return df_well, df_obs
 
 
-def get_intensity_measurements(labeled_obj, channel_prefix, is_2D):
+def get_intensity_measurements(labeled_obj, channel_prefix, spacing, is_2D):
     intensity_measurements = {
         "mean_intensity": labeled_obj["mean_intensity"],
         "max_intensity": labeled_obj["max_intensity"],
@@ -219,8 +145,8 @@
         "stdev": labeled_obj["stdv"],
         "skew": labeled_obj["skewness"],
         "kurtosis": labeled_obj["kurtos"],
-        "x_pos_weighted_pix": labeled_obj["weighted_centroid"][-1],
-        "y_pos_weighted_pix": labeled_obj["weighted_centroid"][-2],
+        # "x_pos_weighted_pix": labeled_obj["weighted_centroid"][-1],
+        # "y_pos_weighted_pix": labeled_obj["weighted_centroid"][-2],
         "x_massDisp_pix": labeled_obj["weighted_centroid"][-1]
         - labeled_obj["centroid"][-1],
         "y_massDisp_pix": labeled_obj["weighted_centroid"][-2]
@@ -230,11 +156,22 @@
     # add 3D-specific intensity measurements
     if not is_2D:
         intensity_3D_only = {
-            "z_pos_weighted_pix": labeled_obj["weighted_centroid"][-3],
+            # "z_pos_weighted_pix": labeled_obj["weighted_centroid"][-3],
             "z_massDisp_pix": labeled_obj["weighted_centroid"][-3]
             - labeled_obj["centroid"][-3],
         }
         intensity_measurements.update(intensity_3D_only)
+
+    # New centroid weighting block
+    if True:
+        corrected_weighted_centroid = centroid_weighted_correct(labeled_obj, spacing)
+        intensity_measurements['x_pos_weighted_pix'] = corrected_weighted_centroid[-1]
+        intensity_measurements['y_pos_weighted_pix'] = corrected_weighted_centroid[-2]
+        intensity_measurements['x_massDisp_pix'] = corrected_weighted_centroid[-1] - labeled_obj["centroid"][-1]
+        intensity_measurements['y_massDisp_pix'] = corrected_weighted_centroid[-2] - labeled_obj["centroid"][-2]
+        if not is_2D:
+            intensity_measurements['z_pos_weighted_pix'] = corrected_weighted_centroid[-3]
+            intensity_measurements['z_massDisp_pix'] = corrected_weighted_centroid[-3] - labeled_obj["centroid"][-3]
 
     # channel prefix addition is optional
     if channel_prefix is not None:
@@ -248,7 +185,7 @@
     return intensity_measurements_pref
 
 
-def get_morphology_measurements(labeled_obj, img_shape, is_2D, min_area_fraction):
+def get_morphology_measurements(labeled_obj, img_shape, spacing, is_2D, min_area_fraction):
     morphology_measurements = {
         "is_touching_border_xy": is_touching_border_xy(
             labeled_obj, img_shape=img_shape
@@ -283,11 +220,12 @@
         morphology_measurements["aspectRatio_equivalentDiameter"] = np.NaN
 
     if is_2D:
+        spacing_2d = spacing_to2d(spacing)
         morphology_2D_only = {
             "area_pix": labeled_obj["area"],
             "perimeter": labeled_obj["perimeter"],
             "concavity": convex_hull_area_resid(labeled_obj),
-            "asymmetry": convex_hull_centroid_dif(labeled_obj),
+            "asymmetry": convex_hull_centroid_dif(labeled_obj, spacing_2d),
             "eccentricity": labeled_obj["eccentricity"],
             "circularity": circularity(labeled_obj),
             "concavity_count": concavity_count(
